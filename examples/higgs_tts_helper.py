--- conflicted
+++ resolved
@@ -170,11 +170,8 @@
     import io
 
     buf = io.BytesIO()
-<<<<<<< HEAD
     sf.write(buf, audio, sr, format='WAV', subtype='FLOAT')
-=======
-    sf.write(buf, audio, sr, subtype='FLOAT')
->>>>>>> b5b494d3
+
     return base64.b64encode(buf.getvalue()).decode('utf-8')
 
 
